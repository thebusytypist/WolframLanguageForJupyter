BeginPackage["WolframLanguageForJupyter`"];

ConfigureJupyter::subcommand = "The first argument to ConfigureJupyter is the subcommand: either \"add\", \"remove\", or \"clear\".";
ConfigureJupyter::argx = "ConfigureJupyter called with `1` arguments; 1 argument is expected.";

ConfigureJupyter::notfound = "Jupyter installation on Environment[\"PATH\"] not found.";
ConfigureJupyter::isdir = "Provided `1` binary path is a directory. Please provide the path to the `1` binary.";
ConfigureJupyter::nobin = "Provided `1` binary path does not exist.";

ConfigureJupyter::notadded = "An error has occurred. The desired Wolfram Engine is not in \"jupyter kernelspec list.\" See WolframLanguageForJupyter`.`Errors`.`$ConfigureError for the message that Jupyter returned when attempting to add the Wolfram Engine.";
ConfigureJupyter::notremoved = "An error has occurred: Wolfram Engine(s) still in \"jupyter kernelspec list.\" See WolframLanguageForJupyter`.`Errors`.`$ConfigureError for the message that Jupyter returned when attempting to remove the Wolfram Engine.";

ConfigureJupyter::addconflict = "An error has occurred. A Wolfram Engine with the same $VersionNumber of the target Wolfram Engine is in \"jupyter kernelspec list.\" Attempting to overwrite ...";
(* ConfigureJupyter::removeconflict = "An error has occurred. The Wolfram Engine(s) to be removed is/are not in \"jupyter kernelspec list.\""; *)

ConfigureJupyter::nolink = "An error has occurred: Communication with provided Wolfram Engine binary could not be established.";

ConfigureJupyter::usage = 
	"ConfigureJupyter[subcommand:\"add\"|\"remove\"|\"clear\"] evaluates the action associated with subcommand, relying on the current Wolfram Engine binary path and the first Jupyter installation on Environment[\"PATH\"] when relevant.
ConfigureJupyter[subcommand:\"add\"|\"remove\"|\"clear\", opts] evaluates the action associated with subcommand, using specified paths for \"WolframEngineBinary\" and \"JupyterInstallation\" when given as options.";

Begin["`Private`"];

(*
	Dictionary:
		mathBin/mathBinSession = WolframKernel binary
		kernelspec = Kernel Specification; term used by Jupyter
		notProvidedQ = was a Wolfram Engine Binary explicitly specified?
*)

(* START: Helper symbols  *)

projectHome = DirectoryName[$InputFileName];

(* establishes link with Wolfram Engine at mathBin and evaluates $Version/$VersionNumber *)
(* returns string form *)
getVersionFromKernel[mathBin_String] :=
	Module[{link, res},
		link = 
			LinkLaunch[
				StringJoin[
					{
						"\"",
						mathBin,
						"\" -wstp"
					}
				]
			];
		If[FailureQ[link],
			Return[$Failed];
		];
		(* bleed link *)
		While[LinkReadyQ[link, 0.5], LinkRead[link];];
		LinkWrite[link, Unevaluated[$VersionNumber]];
		res = StringTrim[ToString[LinkRead[link]], "ReturnPacket[" | "]"];
		LinkClose[link];
		If[!StringContainsQ[res, "[" | "]"],
			Return[res];,
			Return[$Failed];
		];
	];

(* determine display name for Jupyter installation from Wolfram Engine $Version/$VersionNumber *)
(* returns {Kernel ID, Display Name} *)
getNames[mathBin_String, notProvidedQ_?BooleanQ] := 
	Module[{version, installDir, (* names, hashedKernelUUID *) versionStr},
		(* if Wolfram Engine binary not provided, just evaluate $Version in the current session *)
		(* otherwise, use MathLink to obtain $Version *)
		If[
			notProvidedQ,
			version = ToString[$VersionNumber];
			installDir = $InstallationDirectory;
			,
			version = Quiet[getVersionFromKernel[mathBin]];
			If[
				FailureQ[version],
				Return[$Failed];
			];
			installDir = mathBin;
		];
		
		versionStr = StringTrim[version, "."];
		Return[
			{
				(* Kernel ID *)
				StringJoin["wolframlanguage", versionStr],
				(* Display Name *)
				StringJoin["Wolfram Language ", versionStr]
			}
		];
	];

(* determine symbols related to finding Wolfram Engine and Jupyter installations *)
(* mathBinSession: WolframKernel location for the current session *)
(* fileExt: file extension for executables *)
(* pathSeperator: delimiter for directories on PATH *)
defineGlobalVars[] := 
	Switch[
		$OperatingSystem,
		"Windows",
		mathBinSession = FileNameJoin[{$InstallationDirectory, "wolfram.exe"}];
		fileExt = ".exe";
		pathSeperator = ";";,
		"MacOSX",
		mathBinSession = FileNameJoin[{$InstallationDirectory, "MacOS", "WolframKernel"}];
		fileExt = "";
		pathSeperator = ":";,
		"Unix",
<<<<<<< HEAD
		mathBin = FileNameJoin[{$InstallationDirectory, "Executables", "WolframKernel"}];
=======
		mathBinSession = FileNameJoin[{$InstallationDirectory, "MacOS", "Kernel", "Binaries", $SystemID, "WolframKernel"}];
		(* mathBinSession = FileNameJoin[{$InstallationDirectory, "Executables", "WolframKernel"}]; *)
>>>>>>> e91f036f
		fileExt = "";
		pathSeperator = ":";
	];

mathBinSession := (defineGlobalVars[]; mathBinSession);
fileExt := (defineGlobalVars[]; fileExt);
pathSeperator := (defineGlobalVars[]; pathSeperator);

(* a list of directories in PATH *)
splitPath := 
	StringSplit[
		(* restore PATH, if due to a bug, it becomes essentially empty; this is relevant to finding the Jupyter installation *)
		(* otherwise, just use PATH directly *)
		If[
			$OperatingSystem === "MacOSX" && FileType["~/.profile"] === File,
			StringTrim[
							RunProcess[
								$SystemShell,
								"StandardOutput",
								StringJoin[Import["~/.profile", "String"], "\necho $PATH"],
								ProcessEnvironment -> {}
							], 
							"\n"
						]
			,
			Environment["PATH"]
		],
	pathSeperator];


(* find Jupyter installation path *)
(* returns above *)
findJupyerPath[] := 
	SelectFirst[
		splitPath,
		(* check every directory in PATH to see if a Jupyter binary is a member *)
		(FileType[FileNameJoin[{#1, StringJoin["jupyter", fileExt]}]] === File)&
	];

(* get information about installed kernels in Jupyter *)
(* returns kernel IDs in Jupyter *)
getKernels[jupyterPath_String, processEnvironment_] := 
	Module[{json, kernelspecAssoc},
		(* obtain information about "jupyter kernelspec list" in JSON *)
		json = Quiet[ImportString[RunProcess[{jupyterPath, "kernelspec", "list", "--json"}, "StandardOutput", ProcessEnvironment -> processEnvironment], "JSON"]];
		(* transform that JSON information into an Association *)
		kernelspecAssoc = 
			If[
				FailureQ[json],
				Association[],
				Replace[
					json,
					part_List /; AllTrue[part, Head[#1] === Rule &] -> Association @ part, 
					{0, Infinity}
				]
			];
		Return[
			(* if the above process worked, just return the kernel IDs of all the kernelspecs *)
			(* otherwise, return an empty list *)
			If[
				KeyExistsQ[kernelspecAssoc, "kernelspecs"],
				Keys[kernelspecAssoc["kernelspecs"]],
				{}
			]
		];
	];


(* END: Helper symbols  *)

(* main install command *)
(* specs: options \"WolframEngineBinary\" and \"JupyterInstallation\" in an Association, when provided *)
(* removeQ: remove a Jupyter installation or not *)
(* removeAllQ: clear all Jupyter installations or not *)
(* removeQ first, removeAllQ second: "add" is False, False; "remove" is True, False, and "clear" is True, True *)
(* returns action success status *)
configureJupyter[specs_Association, removeQ_?BooleanQ, removeAllQ_?BooleanQ] := 
	Module[
		{
			retrievedNames, kernelID, displayName,
			notProvidedQ,
			jupyterPath, mathBin,
			fileType,
			processEnvironment,
			baseDir, tempDir,
			wlKernels, (* wlKernelsL(owerCase) *) wlKernelsL,
			commandArgs,
			exitInfo, kernelspecAssoc, kernelspecs
		},

		(* just check that the REPL script is there *)
		If[
			!(
				FileType[
					FileNameJoin[{projectHome, "Resources", "KernelForWolframLanguageForJupyter.wl"}]
				] === File
			),
			Return[$Failed];
		];

		jupyterPath = specs["JupyterInstallation"];
		(* if no Jupyter installation path provided, determine it from PATH *)
		If[
			MissingQ[jupyterPath],
			jupyterPath = findJupyerPath[];
			(* if Jupyter not on PATH, message *)
			If[MissingQ[jupyterPath],
				Message[ConfigureJupyter::notfound, "Jupyter"];
				Return[$Failed];
			];
			jupyterPath = FileNameJoin[{jupyterPath, StringJoin["jupyter", fileExt]}];
		];

		mathBin = 
			Lookup[
				specs,
				"WolframEngineBinary",
				(* if no "WolframEngineBinary" provided, use the session Wolfram Kernel location and set notProvidedQ to True *)
				(notProvidedQ = True; mathBinSession)
			];

		(* check that the Jupyter installation path is a file, and message appropriately *)
		If[
			!((fileType = FileType[jupyterPath]) === File),
			Switch[
				fileType,
				Directory,
				Message[ConfigureJupyter::isdir, "Jupyter"];,
				None,
				Message[ConfigureJupyter::nobin, "Jupyter"];
			];
			Return[$Failed];
		];

		{kernelID, displayName} = {"", ""};
		(* if not clearing, check that the Wolfram Engine installation path is a file, and message appropriately *)
		If[
			!(removeQ && removeAllQ),
			If[
				(fileType = FileType[mathBin]) === File,
				(* get the "Kernel ID" and "Display Name" for the new Jupyter kernel *)
				retrievedNames = getNames[mathBin, TrueQ[notProvidedQ]];
				If[FailureQ[retrievedNames], Message[ConfigureJupyter::nolink]; Return[$Failed]];
				{kernelID, displayName} = retrievedNames;
				,
				Switch[
					fileType,
					Directory,
					Message[ConfigureJupyter::isdir, "Wolfram Engine"];,
					None,
					Message[ConfigureJupyter::nobin, "Wolfram Engine"];
				];
				Return[$Failed];
			];
		];

		(* as an association for 11.3 compatibility *)
			processEnvironment = Association[GetEnvironment[]];
			processEnvironment["PATH"] = StringJoin[Riffle[Append[splitPath, DirectoryName[jupyterPath]], pathSeperator]];

		(* list of kernels in Jupyter to perform an action on *)
		wlKernels = {kernelID};
		tempDir = "";
		(* if adding, ...*)
		(* otherwise, when removing or clearing, ...*)
		If[
			!removeQ,

			(* create staging directory for files needed to register a kernel with Jupyter *)
			tempDir = CreateDirectory[
				FileNameJoin[{
					projectHome,
					CreateUUID[],
					kernelID
				}], CreateIntermediateDirectories -> True
			];

			(* export a JSON file to the staging directory that contains all the relevant information on how to run the kernel *)
			Export[
				FileNameJoin[{tempDir, "kernel.json"}], 
				Association[
					"argv" -> {
						mathBin,
						(* TODO: automatically find the kernel script
							(only) if the Wolfram Engine being installed is the same as the one used to execute this command *)
						"-script",
						FileNameJoin[{projectHome, "Resources", "KernelForWolframLanguageForJupyter.wl"}],
						"{connection_file}"
						(* , "-noprompt" *)
					},
					"display_name" -> displayName,
					"language" -> "Wolfram Language"
				]
			];

			(* create a list of arguments that directs Jupyter to install from the staging directory *)
			commandArgs = {jupyterPath, "kernelspec", "install", "--user", tempDir};,
			(* create a list of arguments that directs Jupyter to remove ... *)
			commandArgs = {jupyterPath, "kernelspec", "remove", "-f",
				If[
					!removeAllQ,
					(* just the specified kernel *)
					kernelID,
					(* all Wolfram Language Jupyter kernels *)
					(* select from all kernel IDs in Jupyter those that match the form used by this install *)
					Sequence @@ (wlKernels = Select[getKernels[jupyterPath, processEnvironment], StringMatchQ[#1, (* ("WolframLanguage-" | "wl-") *) "WolframLanguage" ~~ ___, IgnoreCase -> True] &])
				]
			}
		];
		(* if no kernels to act on, quit *)
		If[Length[wlKernels] == 0, Return[];];
		wlKernelsL = ToLowerCase /@ wlKernels;

		(* for error detection, get a snapshot of kernels before the action is performed *)
		kernelspecs = getKernels[jupyterPath, processEnvironment];
		(* when adding, if there is a kernel with the same id already in Jupyter, it will be replaced; thus, message, but continue *)
		If[SubsetQ[kernelspecs, wlKernelsL] @@ !removeQ, Message[ConfigureJupyter::addconflict]];

		(* perform the action *)
		exitInfo = RunProcess[commandArgs, All, ProcessEnvironment -> processEnvironment];
		(* remove temporary directory if it was created *)
		If[StringLength[tempDir] > 0, DeleteDirectory[DirectoryName[tempDir], DeleteContents -> True]];

		(* get list of kernels after the action was performed *)
		kernelspecs = getKernels[jupyterPath, processEnvironment];
		(* message about success with respect to the action that was performed *)
		If[
			!Xor[removeQ, SubsetQ[kernelspecs, wlKernelsL]],
			WolframLanguageForJupyter`Errors`$ConfigureError = exitInfo["StandardError"];
			Print[WolframLanguageForJupyter`Errors`$ConfigureError];
			If[!removeQ, Message[ConfigureJupyter::notadded];, Message[ConfigureJupyter::notremoved];];
			Return[$Failed];
		];
	];

(* convert options to an Association *)
ConfigureJupyter[
		args___,
		opts:OptionsPattern[] /; Length[{opts}] > 0
	] := ConfigureJupyter[args, Association[opts]];

(* mold ConfigureJupyter arguments to what is expected by the main install function, configureJupyter ... *)
ConfigureJupyter["Add", args___] := ConfigureJupyter["add", args];
ConfigureJupyter["add"] := ConfigureJupyter["add", Association[]];
ConfigureJupyter["add", assoc_Association] := configureJupyter[assoc, False, False];

ConfigureJupyter["Remove", args___] := ConfigureJupyter["remove", args];
ConfigureJupyter["remove"] := ConfigureJupyter["remove", Association[]];
ConfigureJupyter["remove", assoc_Association] := configureJupyter[assoc, True, False];

ConfigureJupyter["Clear", args___] := ConfigureJupyter["clear", args];
ConfigureJupyter["clear"] := ConfigureJupyter["clear", Association[]];
ConfigureJupyter["clear", assoc_Association] := configureJupyter[assoc, True, True];

ConfigureJupyter[sc_String, ___] /; !StringMatchQ[sc, "add" | "remove" | "clear" | "Add" | "Remove" | "Clear"] := Message[ConfigureJupyter::subcommand];
ConfigureJupyter[Except[_String], ___] := Message[ConfigureJupyter::subcommand];
ConfigureJupyter[args___] := Message[ConfigureJupyter::argx, Length[{args}]];

End[];
EndPackage[];<|MERGE_RESOLUTION|>--- conflicted
+++ resolved
@@ -106,12 +106,7 @@
 		fileExt = "";
 		pathSeperator = ":";,
 		"Unix",
-<<<<<<< HEAD
-		mathBin = FileNameJoin[{$InstallationDirectory, "Executables", "WolframKernel"}];
-=======
-		mathBinSession = FileNameJoin[{$InstallationDirectory, "MacOS", "Kernel", "Binaries", $SystemID, "WolframKernel"}];
-		(* mathBinSession = FileNameJoin[{$InstallationDirectory, "Executables", "WolframKernel"}]; *)
->>>>>>> e91f036f
+		mathBinSession = FileNameJoin[{$InstallationDirectory, "Executables", "WolframKernel"}];
 		fileExt = "";
 		pathSeperator = ":";
 	];
